--- conflicted
+++ resolved
@@ -21,8 +21,4 @@
         SELECT * from chats ORDER BY sequence desc limit 1
     </SQL>
 
-<<<<<<< HEAD
-</SQLStore>
-=======
-</SQLStore>
->>>>>>> 4080f865e3462643c2d093fde3d0a7dc0c4519f0+</SQLStore>