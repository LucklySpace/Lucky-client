<template>
  <article class="msg">
    <!-- 系统消息：仅渲染气泡 -->
    <section v-if="isSystem" :aria-label="$t('messages.system')" class="msg--system">
      <div class="msg__system-bubble">
        <Suspense>
          <template #default>
            <component :is="currentComponent" :message="message" />
          </template>
          <template #fallback>
            <div class="msg__loading">{{ $t("messages.loading") }}</div>
          </template>
        </Suspense>
      </div>
    </section>

    <!-- 非系统消息：头像/昵称/气泡/气泡弹出 -->
    <section v-else :class="['msg__row', { 'msg__row--owner': message.isOwner }]">
      <div v-if="more || time" class="msg__meta">
        <button
          v-if="more"
          :aria-label="$t('messages.viewMoreHistory')"
          class="msg__more no-select"
          type="button"
          @click="handleMoreMessage"
        >
          <span>{{ $t("messages.viewMoreMessages") }}</span>
        </button>

        <time v-if="time" :datetime="new Date(message.messageTime).toISOString()" class="msg__time no-select">
          <span>{{ useFriendlyTime(message.messageTime, "yyyy-MM-dd", true) }}</span>
        </time>
      </div>

      <!-- 左侧头像（仅当非本人） -->
      <el-image
        v-show="!message.isOwner"
        ref="leftAvatarRef"
        :src="message.avatar"
        class="msg__avatar msg__avatar--left lazy-img no-select"
        loading="lazy"
        @click="handleSelectAvatar"
      />

      <!-- 消息内容 -->
      <div :class="['msg__content', { 'msg__content--owner': message.isOwner }]">
        <header :class="['msg__author', { 'msg__author--owner': message.isOwner }]">
          {{ message.name }}
        </header>

        <div class="msg__bubble">
          <Suspense>
            <template #default>
<<<<<<< HEAD
              <component :is="currentComponent" v-if="currentComponent" :key="message.messageId" :message="message" />
=======

              <component 
                :is="currentComponent" 
                v-if="currentComponent" 
                :key="message.messageId" 
                :message="message" 
              />

>>>>>>> 918cf98e
            </template>
          </Suspense>
        </div>
      </div>

      <!-- 右侧头像（仅本人） -->
      <el-image
        v-show="message.isOwner"
        ref="rightAvatarRef"
        :src="message.avatar"
        class="msg__avatar msg__avatar--right lazy-img no-select"
        loading="lazy"
        @click="handleSelectAvatar"
      />
    </section>

    <!-- 头像弹出 -->
    <el-popover
      ref="avatarPopoverRef"
      :auto-close="5000"
      :offset="-15"
      :placement="message?.isOwner ? 'left-end' : 'right-end'"
      :show-arrow="false"
      :virtual-ref="message.isOwner ? rightAvatarRef : leftAvatarRef"
      popper-class="msg__popover"
      trigger="click"
      virtual-triggering
      width="250"
    >
      <template #default>
        <UserPopover :contact="userInfo" :is-me="message.isOwner" />
      </template>
    </el-popover>
  </article>
</template>

<script lang="ts" setup>
  const VideoBubble = defineAsyncComponent(() => import("@/components/Bubble/video.vue"));
  const TextBubble = defineAsyncComponent(() => import("@/components/Bubble/text.vue"));
  const FileBubble = defineAsyncComponent(() => import("@/components/Bubble/file.vue"));
  const AudioBubble = defineAsyncComponent(() => import("@/components/Bubble/audio.vue"));
  const ImageBubble = defineAsyncComponent(() => import("@/components/Bubble/image.vue"));
  const SystemBubble = defineAsyncComponent(() => import("@/components/Bubble/system.vue"));
  const GroupInviteBubble = defineAsyncComponent(() => import("@/components/Bubble/groupInvite.vue"));
  const UserPopover = defineAsyncComponent(() => import("@/components/UserPopover/index.vue"));
  import { useFriendsStore } from "@/store/modules/friends";
  import { useUserStore } from "@/store/modules/user";
  import { MessageContentType } from "@/constants";
  import { useTimeFormat } from "@/hooks/useTimeFormat";

  const { useFriendlyTime } = useTimeFormat();

  const userStore = useUserStore();
  const friendStore = useFriendsStore();

  const avatarPopoverRef = ref();
  const leftAvatarRef = ref();
  const rightAvatarRef = ref();

  const props = defineProps({
    message: {
      type: Object,
      required: true,
      default: () => ({})
    },
    time: {
      type: Boolean,
      required: true,
      default: false
    },
    more: {
      type: Boolean,
      required: true,
      default: false
    }
  });

  const { message } = toRefs(props);
  const userInfo = ref();

  const emit = defineEmits(["handleMoreMessage"]);

  const componentMap = {
    [MessageContentType.TEXT.code]: TextBubble,
    [MessageContentType.IMAGE.code]: ImageBubble,
    [MessageContentType.AUDIO.code]: AudioBubble,
    [MessageContentType.VIDEO.code]: VideoBubble,
    [MessageContentType.FILE.code]: FileBubble,
    [MessageContentType.GROUP_INVITE.code]: GroupInviteBubble,
    [MessageContentType.TIP.code]: SystemBubble
  };

  const currentComponent = computed(() => componentMap[props.message?.messageContentType]);

  const isSystem = computed(() => props.message?.messageContentType === MessageContentType.TIP.code);

  const handleMoreMessage = () => emit("handleMoreMessage");

  const handleSelectAvatar = async () => {
    const msg = message.value as any;
    if (msg.isOwner) {
      userInfo.value = userStore.userInfo;
    } else {
      userInfo.value = await friendStore.handleGetContactInfo(msg.fromId);
    }
  };
</script>

<style lang="scss" scoped>
  // 基础变量（可扩展为全局变量）
  $avatar-size: 40px;
  $avatar-size-sm: 36px;
  $gap: 12px;
  $meta-padding-x: 6px;
  $max-content-width: 70%;
  $transition-fast: 0.2s;

  .msg {
    min-height: 0;
    // 每条消息间距
    //margin: 6px 0;

    // 系统消息样式（居中）
    &--system {
      display: flex;
      justify-content: center;
      // padding: 6px 0;

      .msg__system-bubble {
        font-size: 12px;
        padding: 10px 16px;
        max-width: 70%;
        text-align: center;
        line-height: 1.5;
        // box-shadow: 0 1px 3px rgba(0, 0, 0, 0.08);
        backdrop-filter: blur(6px);
        // border-radius: 12px;
      }
    }

    // ---------- 主行：meta + body ----------
    &__row {
      display: flex;
      flex-wrap: wrap;
      align-items: flex-start;
      padding: 10px 10px 20px 10px;
      transition: background-color $transition-fast ease, transform $transition-fast ease;
      gap: $gap;

      // &:hover {
      //   background-color: rgba(0, 0, 0, 0.02);
      //   border-radius: 8px;
      // }

      // 当为自己消息时使用修饰类
      //&--owner {
      // 通过子元素 .msg__content--owner 来推到右侧
      //}

      // meta 行（占满整行，居中）
      & > .msg__meta {
        order: 0;
        width: 100%;
        display: flex;
        justify-content: center;
        align-items: center;
        gap: 12px;
        padding: 0 $meta-padding-x;

        // 更细致的 grid 布局支持两行显示（more + time）
        display: grid;
        grid-template-rows: auto auto;
        row-gap: 8px;
        justify-items: center;
      }

      // 头像（左右两个变体）
      & > .msg__avatar {
        order: 1;
        width: $avatar-size;
        height: $avatar-size;
        flex: 0 0 $avatar-size;
        border-radius: 6px;
        cursor: pointer;
        transition: transform $transition-fast ease, box-shadow $transition-fast ease;
        // box-shadow: 0 2px 4px rgba(0, 0, 0, 0.08);
        border: 2px solid transparent;

        // &:hover {
        //   transform: scale(1.05);
        //   box-shadow: 0 4px 8px rgba(0, 0, 0, 0.12);
        //   border-color: var(--content-active-color, #409eff);
        // }

        &--left {
          order: 1;
        }

        &--right {
          order: 2;
        }
      }

      // 内容容器
      .msg__content {
        order: 1;
        display: flex;
        flex-direction: column;
        flex: 1 1 auto;
        min-width: 0;
        max-width: $max-content-width;

        &--owner {
          align-items: flex-end;
          margin-left: auto;
        }

        .msg__author {
          font-size: 12px;
          color: var(--content-message-font-color);
          margin-bottom: 4px;
          font-weight: 500;
          opacity: 0.85;
          letter-spacing: 0.3px;

          &--owner {
            text-align: right;
          }
        }

        .msg__bubble {
          position: relative;
          word-break: break-word;
          overflow-wrap: anywhere;
        }
      }
    }

    // 响应式：窄屏时调整
    @media (max-width: 640px) {
      .msg__row {
        padding: 10px;
        gap: 8px;

        > .msg__avatar {
          width: $avatar-size-sm;
          height: $avatar-size-sm;
          flex: 0 0 $avatar-size-sm;
          margin: 0 8px;
        }

        .msg__content {
          max-width: 100%;
        }
      }
    }

    /* more 按钮 */
    .msg__more {
      margin: 0;
      padding: 8px;
      color: var(--content-active-color, #539df3);
      background-color: transparent;
      font-size: 13px;
      cursor: pointer;
      display: flex;
      border: none; /* 去掉边框 */
      outline: none; /* 去掉轮廓 */
      user-select: none;
      transition: color 0.2s;
      transition: transform $transition-fast ease, box-shadow $transition-fast ease;

      // &:hover {
      //   color: #1890ff;
      //   background-color: rgba(64, 158, 255, 0.12);
      //   transform: translateY(-1px);
      //   box-shadow: 0 2px 8px rgba(64, 158, 255, 0.12);
      // }

      &:active {
        transform: translateY(0);
      }
    }

    .msg__time {
      display: inline-flex;
      align-items: center;
      justify-content: center;
      font-size: 11px;
      color: var(--content-message-font-color);
      opacity: 0.8;
      white-space: nowrap;
    }

    // 加载占位
    .msg__loading {
      display: flex;
      align-items: center;
      justify-content: center;
      padding: 12px;
      color: var(--content-message-font-color);
      opacity: 0.6;
      font-size: 12px;
      animation: pulse 1.5s ease-in-out infinite;
    }

    .msg__popover {
      // 用于 el-popover 的自定义类，按需调整
      border-radius: 8px;
    }
  }

  // pulse 动画
  @keyframes pulse {
    0% {
      opacity: 0.6;
      transform: translateY(0);
    }
    50% {
      opacity: 0.9;
      transform: translateY(-2px);
    }
    100% {
      opacity: 0.6;
      transform: translateY(0);
    }
  }
</style><|MERGE_RESOLUTION|>--- conflicted
+++ resolved
@@ -51,18 +51,14 @@
         <div class="msg__bubble">
           <Suspense>
             <template #default>
-<<<<<<< HEAD
-              <component :is="currentComponent" v-if="currentComponent" :key="message.messageId" :message="message" />
-=======
-
-              <component 
-                :is="currentComponent" 
-                v-if="currentComponent" 
-                :key="message.messageId" 
-                :message="message" 
+
+              <component
+                :is="currentComponent"
+                v-if="currentComponent"
+                :key="message.messageId"
+                :message="message"
               />
 
->>>>>>> 918cf98e
             </template>
           </Suspense>
         </div>
