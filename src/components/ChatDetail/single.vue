<template>
  <div class="single-container">
    <!-- 好友信息区域 -->
    <div class="friend-info no-select">
      <el-row :gutter="20" align="middle">
        <el-col :span="6">
          <el-image :alt="singleInfo.name" :src="singleInfo.avatar || defaultImg" class="friend-avatar" fit="cover" />
          <!-- <div class="friend-name">{{ singleInfo.name }}</div> -->
        </el-col>
      </el-row>
    </div>

    <!-- <el-divider />

     好友备注
    <div class="friend-remark">
      <el-form :model="singleForm" label-width="80px" label-position="top">
        <el-form-item label="备注">
           展示模式 
          <p v-if="!isEditing" class="remark-text" @click="startEdit">
            {{ singleInfo.name || "点击添加备注" }}
          </p>

          编辑模式
          <el-input
            v-else
            v-model="singleInfo.name"
            placeholder="请输入备注"
            ref="remarkInputRef"
            @blur="saveEdit"
            @keyup.enter="saveEdit"
          />
        </el-form-item>
      </el-form>
    </div> -->

    <el-divider />

    <!-- 底部操作按钮 -->
    <div class="friend-actions">
<<<<<<< HEAD
      <!-- 查找历史聊天记录 -->
      <button class="ordinary-btn"@click="switchHistoryMessage">
        <span class="left">{{ $t(`chat.toolbar.history`) }}</span>
        <span class="right"><el-icon><ArrowRight /></el-icon></span>
      </button>
      <el-divider />
      <!-- 消息免打扰 -->
      <button class="ordinary-btn">
        <span class="switch-label">{{ $t(`settings.notification.mute`) }}</span>
        <el-switch v-model="messageMute" class="switch-btn" />
      </button>
      <!-- 置顶 -->
      <button class="ordinary-btn">
        <span class="switch-label">{{ $t(`chat.toolbar.pin`) }}</span>
        <el-switch v-model="top" class="switch-btn" />
      </button>
    </div>
    <el-divider />
    <div class="friend-actions">
      <el-button 
        class="danger-btn" 
        link 
        @click="handleClearFriendMessage">
        {{ $t(`dialog.clearChatLog`) }}
    </el-button>
=======
      <el-button class="danger-btn" link @click="handleClearFriendMessage"> 清空聊天记录</el-button>
>>>>>>> 86d89c6d
      <el-divider />
      <el-button 
       class="danger-btn"
       link 
       @click="handleDeleteContact">
       {{ $t(`contacts.delete`) }}
      </el-button>
    </div>
  </div>
<<<<<<< HEAD
  <HistoryDialog :visible="historyDialogParam.showDialog" title="聊天历史记录" @handleClose="toggleHistoryDialog" />

=======
>>>>>>> 86d89c6d
</template>

<script lang="ts" setup>
  import { computed, ref, watch } from "vue";
  import { ElMessageBox } from "element-plus";
  import { useChatMainStore } from "@/store/modules/chat";
  import defaultImg from "@/assets/avatar/default.jpg";
  import HistoryDialog from "@/components/History/index.vue";
  import Chats from "@/database/entity/Chats";

  const chatStore = useChatMainStore();

  // 事件定义
  const emit = defineEmits([
    "handleDeleteContact", 
    "handleClearFriendMessage"
  ]);

  // 表单数据（预留：可用于备注编辑等扩展）
  const singleForm = ref({});

  const isEditing = ref(false);
  const remarkInputRef = ref();

  // 当前会话好友信息
  const singleInfo = computed(() => {
    const { currentChat } = chatStore;
    return {
      userId: currentChat?.id,
      name: currentChat?.name,
      avatar: currentChat?.avatar
    };
  });

  function startEdit() {
    isEditing.value = true;
    nextTick(() => {
      remarkInputRef.value?.focus(); // 自动聚焦
    });
  }

  function saveEdit() {
    isEditing.value = false;
    // TODO: 这里可以调用接口保存备注，比如：
    // await api.updateRemark(singleInfo.value.name)
  }

<<<<<<< HEAD
  //查找聊天信息
  const switchHistoryMessage = () => {
    historyDialogParam.value.showDialog = true;
  };
  const historyDialogParam = ref({showDialog: false})
  const toggleHistoryDialog = () => {
    historyDialogParam.value.showDialog = !historyDialogParam.value.showDialog;
  }
  
  //置顶会话
  //通过监听开关值的变化调动store中的函数
  //获取会话对象
    const currentItem = computed(() => {
      const { currentChat } = chatStore;
      const chatId = currentChat?.chatId;
      if (!chatId) return null;
      return chatStore.getChatById(chatId);
    });

    const top = ref(currentItem.value?.isTop === 1);
    // 监听 currentItem 变化，同步到本地 ref
    watch(
      () => top.value,
      (newVal) => {
        const item = currentItem.value || {isTop: 0};
          item.isTop = newVal ? 0 : 1
          chatStore.handlePinChat(item as Chats);
      },
    );

    //消息免打扰
    const messageMute = ref(currentItem.value?.isMute === 1);
      // 监听 messageMute 变化，同步到 store
      watch(
        () => messageMute.value,
        (newVal) => {
          const item = currentItem.value|| {isMute: 0};
          if (item) {
            item.isMute = newVal ? 0 : 1;
            chatStore.handleMuteChat(item as Chats);
          }
        }
      );


=======
>>>>>>> 86d89c6d
  /**
   * 清空聊天记录
   */
  const handleClearFriendMessage = () => {
    ElMessageBox.confirm("确定清空该好友的聊天记录？", "提示", {
      confirmButtonText: "确认",
      cancelButtonText: "取消",
      type: "warning"
    })
      .then(() => {
        emit("handleClearFriendMessage");
      })
      .catch(() => {
      });
  };

  /**
   * 删除好友
   */
  const handleDeleteContact = () => {
    ElMessageBox.confirm("确定删除该好友？", "删除好友", {
      distinguishCancelAndClose: true,
      confirmButtonText: "确认",
      cancelButtonText: "取消",
      type: "error"
    })
      .then(() => {
        emit("handleDeleteContact");
      })
      .catch(() => {
      });
  };
</script>

<style lang="scss" scoped>
  /* 滚动条样式 */
  @mixin scroll-bar($width: 8px) {
    &::-webkit-scrollbar {
      width: $width;
      background-color: transparent;
    }
    &::-webkit-scrollbar-thumb {
      border-radius: 10px;
      background-color: rgba(0, 0, 0, 0.2);
    }
    &::-webkit-scrollbar-track {
      background-color: transparent;
    }
  }

  /* 容器整体 */
  .single-container {
    padding: 18px;
    overflow-y: auto;
    overflow-x: hidden;
    @include scroll-bar();
  }

  /* 好友信息区域 */
  .friend-info {
    margin-bottom: 20px;

    .friend-avatar {
      width: 50px;
      height: 50px;
      border: 1px solid #eee;
      border-radius: 6px;
      object-fit: cover;
    }

    .friend-name {
      margin-top: 8px;
      font-size: 14px;
      text-align: center;
      color: #333;
      font-weight: 500;
    }
  }

  /* 备注区域 */
  .friend-remark {
    margin-bottom: 20px;

    .remark-text {
      margin: 0;
      font-size: 13px;
      color: #666;
    }
  }
  /* 操作按钮区域 */
  .friend-actions {
<<<<<<< HEAD
    margin-top: 10px;
    display: flex;
    flex-direction: column;
    align-items: center; 
    width: 100%;

    //普通样式
    .ordinary-btn {
       display: flex;
       border: none;
       background: transparent;
       align-items: center;
       justify-content: space-between; 
       color: var(--main-text-color);
       font-weight: 400;
       width: 100%;
       .left {
          text-align: left;
        }
        .right {
          text-align: right;
        }
        // 开关行（消息免打扰、置顶聊天）
        .switch-row {
          display: flex;
          align-items: center;
          justify-content: space-between;
          width: 100%;
          .switch-label {
            font-size: 14px;
            font-weight: 500;
            color: var(--main-text-color);
          }
          .switch-btn {
            cursor: pointer;
            --el-switch-button-size: 16px;
            --el-switch-width: 36px;
          }
        }
      }
=======
    margin-top: 20px;
    text-align: center;
>>>>>>> 86d89c6d

    .danger-btn {
      color: var(--main-red-color);
      font-weight: 500;
      text-align: center;
    }
  }

  :deep(.el-divider) {
    margin: 15px 2px;
  }
</style><|MERGE_RESOLUTION|>--- conflicted
+++ resolved
@@ -38,7 +38,6 @@
 
     <!-- 底部操作按钮 -->
     <div class="friend-actions">
-<<<<<<< HEAD
       <!-- 查找历史聊天记录 -->
       <button class="ordinary-btn"@click="switchHistoryMessage">
         <span class="left">{{ $t(`chat.toolbar.history`) }}</span>
@@ -64,9 +63,6 @@
         @click="handleClearFriendMessage">
         {{ $t(`dialog.clearChatLog`) }}
     </el-button>
-=======
-      <el-button class="danger-btn" link @click="handleClearFriendMessage"> 清空聊天记录</el-button>
->>>>>>> 86d89c6d
       <el-divider />
       <el-button 
        class="danger-btn"
@@ -76,11 +72,8 @@
       </el-button>
     </div>
   </div>
-<<<<<<< HEAD
   <HistoryDialog :visible="historyDialogParam.showDialog" title="聊天历史记录" @handleClose="toggleHistoryDialog" />
 
-=======
->>>>>>> 86d89c6d
 </template>
 
 <script lang="ts" setup>
@@ -128,7 +121,6 @@
     // await api.updateRemark(singleInfo.value.name)
   }
 
-<<<<<<< HEAD
   //查找聊天信息
   const switchHistoryMessage = () => {
     historyDialogParam.value.showDialog = true;
@@ -174,8 +166,6 @@
       );
 
 
-=======
->>>>>>> 86d89c6d
   /**
    * 清空聊天记录
    */
@@ -267,7 +257,6 @@
   }
   /* 操作按钮区域 */
   .friend-actions {
-<<<<<<< HEAD
     margin-top: 10px;
     display: flex;
     flex-direction: column;
@@ -308,10 +297,6 @@
           }
         }
       }
-=======
-    margin-top: 20px;
-    text-align: center;
->>>>>>> 86d89c6d
 
     .danger-btn {
       color: var(--main-red-color);
