--- conflicted
+++ resolved
@@ -51,19 +51,12 @@
           <!-- 群聊名称编辑区域 -->
           <div class="editable-field" @click="startEditGroupName" v-if="!ui.edit.name.editing">
             <span class="field-text">{{ groupInfoData.name }}</span>
-<<<<<<< HEAD
             <el-icon v-if="isOwner" class="edit-icon"><Edit /></el-icon>
-=======
-            <el-icon class="edit-icon"><Edit /></el-icon>
->>>>>>> 423d856c
           </div>
           <!-- 编辑输入框 -->
           <div v-else class="edit-field" v-click-outside="checkAndCancelEditGroupName">
             <el-input
-<<<<<<< HEAD
               v-if="isOwner"
-=======
->>>>>>> 423d856c
               ref="groupNameInputRef"
               v-model="ui.edit.name.value"
               :placeholder="groupInfoData.name"
@@ -73,19 +66,13 @@
           </div>
         </el-form-item>
 
-<<<<<<< HEAD
         <!-- 群公告（仅管理员/群主可编辑） -->
         <el-form-item :label="$t('chat.groupChat.groupNotice')" class="group-notice">
           <div
-            class="group-notice-display"
+            :class="['group-notice-display', { 'no-permission': !canEditNotice }]"
             @click="canEditNotice ? startEditGroupNotice() : onNoPermission()"
             v-if="!ui.edit.notice.editing"
           >
-=======
-        <!-- 群公告 -->
-        <el-form-item :label="$t('chat.groupChat.groupNotice')" class="group-notice">
-          <div class="group-notice-display" @click="startEditGroupNotice" v-if="!ui.edit.notice.editing">
->>>>>>> 423d856c
             {{ groupInfoData.notification?.trim() ? groupInfoData.notification : $t("group.noAnnouncement") }}
           </div>
           <div v-else class="el-textarea" v-click-outside="checkAndCancelEditGroupNotice">
@@ -93,11 +80,7 @@
               ref="groupNoticeRef"
               type="textarea"
               :rows="3"
-<<<<<<< HEAD
               style="width: 255px"
-=======
-              style="width: 240px"
->>>>>>> 423d856c
               v-model="ui.edit.notice.value"
               :placeholder="groupInfoData.notification"
               @keydown.enter.prevent="saveGroupInfo"
@@ -120,6 +103,8 @@
 
           <el-divider />
 
+          
+
           <el-form-item class="switch-form-item" style="margin-bottom: 0">
             <div class="ordinary-btn">
               <span class="switch-label">{{ $t("chat.toolbar.mute") }}</span>
@@ -135,7 +120,7 @@
           </el-form-item>
         </div>
 
-        <el-divider></el-divider>
+        <el-divider />
 
         <div class="group-footer">
           <el-form-item style="margin-bottom: 0" class="danger">
@@ -172,18 +157,14 @@
       />
     </div>
   </el-scrollbar>
+      
 </template>
 
 <script lang="ts" setup>
   import SelectContact from "@/components/SelectContact/index.vue";
-<<<<<<< HEAD
   import { reactive } from "vue";
-=======
-  import { reactive } from 'vue';
->>>>>>> 423d856c
   import { ElMessageBox, ElMessage } from "element-plus";
   import { useChatStore } from "@/store/modules/chat";
-  import { useFriendsStore } from "@/store/modules/friends";
   import { IMessageType } from "@/constants";
   import Chats from "@/database/entity/Chats";
   import HistoryDialog from "@/components/History/index.vue";
@@ -193,10 +174,6 @@
   import { CHAT_CHANGED, GROUP_RENAMED, GROUP_NOTICE_CHANGED } from "@/constants/events";
 
   const chatStore = useChatStore();
-<<<<<<< HEAD
-=======
-  const friendStore = useFriendsStore();
->>>>>>> 423d856c
 
   const emit = defineEmits(["handleQuitGroup", "handleClearGroupMessage"]);
 
@@ -222,13 +199,13 @@
   /**
    * 获取群详情
    * —— 改为 reactive（变量名不变）
+   * —— 改为 reactive（变量名不变）
    */
   const groupInfoData = reactive({
     name: "",
     notification: "暂无"
   });
 
-<<<<<<< HEAD
   // 当前用户群内角色：0 普通成员，1 管理员，2 群主（仅用于“群公告”权限判断）
   const myMember = computed(() => {
     const raw = (chatStore as any).currentChatGroupMemberMap;
@@ -249,15 +226,12 @@
     ElMessage.warning("只有管理员或群主可以修改群公告");
   };
 
-=======
->>>>>>> 423d856c
   // 事件处理器（用于 EventBus 订阅/反订阅）
   const onBusGroupRenamed = (payload: any) => {
     if (payload && chatStore.currentChat && String(payload.groupId) === String(chatStore.currentChat.chatId)) {
       nextTick(() => {
         groupInfoData.name = payload.groupName ?? groupInfoData.name;
       });
-<<<<<<< HEAD
     }
   };
 
@@ -287,37 +261,6 @@
       groupInfoData.name = currentChat.name ?? "未知用户";
       groupInfoData.notification = (currentChat as any).notification || "暂无";
     }
-=======
-    }
-  };
-
-  const onBusChatChanged = (payload: any) => {
-    if (payload && chatStore.currentChat && String(payload.chatId) === String(chatStore.currentChat.chatId)) {
-      nextTick(() => {
-        if (payload.name !== undefined) groupInfoData.name = payload.name;
-        if (payload.notification !== undefined) groupInfoData.notification = payload.notification || "暂无";
-      });
-    }
-  };
-
-  const onBusGroupNoticeChanged = (payload: any) => {
-    if (!payload) return;
-    const cid = chatStore.currentChat?.chatId;
-    const target = payload.chatId ?? payload.groupId;
-    if (!cid || (target && String(target) !== String(cid))) return;
-    nextTick(() => {
-      if (payload.content !== undefined) groupInfoData.notification = payload.content || "暂无";
-    });
-  };
-
-  // 更新群组信息的函数
-  function updateGroupInfoData() {
-    const currentChat = chatStore.currentChat;
-    if (currentChat && currentChat.chatType == IMessageType.GROUP_MESSAGE.code) {
-      groupInfoData.name = currentChat.name ?? "未知用户";
-      groupInfoData.notification = (currentChat as any).notification || "暂无";
-    }
->>>>>>> 423d856c
   }
 
   // 组件挂载时初始化群组信息
@@ -335,12 +278,8 @@
     globalEventBus.off(GROUP_NOTICE_CHANGED as any, onBusGroupNoticeChanged as any);
   });
 
-  // 监听 currentChat 的变化
-  watch(
-    () => chatStore.currentChat?.chatId,
-    () => nextTick(() => updateGroupInfoData()),
-    { immediate: true }
-  );
+  // 首次挂载时初始化（后续通过 EventBus 同步，无需 watch）
+  // 已在 onMounted 中调用 updateGroupInfoData()
 
   /**
    * 获取群成员
@@ -350,7 +289,6 @@
     const source: any = raw?.value ?? raw;
     let members: any[] = [];
     if (Array.isArray(source)) members = source;
-<<<<<<< HEAD
     else if (source && typeof source === "object") members = Object.values(source);
 
     const q = ui.search.trim().toLowerCase();
@@ -362,17 +300,6 @@
   const displayedMembers = computed(() =>
     ui.members.expanded ? filteredMembers.value : filteredMembers.value.slice(0, 15)
   );
-=======
-    else if (source && typeof source === 'object') members = Object.values(source);
-
-    const q = ui.search.trim().toLowerCase();
-    if (!q) return members;
-    return members.filter((m: any) => (m?.name || '').toLowerCase().includes(q));
-  });
-
-  /** 显示成员 */
-  const displayedMembers = computed(() => ui.members.expanded ? filteredMembers.value : filteredMembers.value.slice(0, 15));
->>>>>>> 423d856c
 
   /** 控制展开 */
   const toggleExpand = () => {
@@ -383,6 +310,7 @@
     ui.dialogs.invite = !ui.dialogs.invite;
   };
 
+  /** 邀请群成员 */
   /** 邀请群成员 */
   const handleAddGroupMember = (arr: any) => {
     if (arr && arr.length <= 0) return;
@@ -390,7 +318,6 @@
   };
 
   //编辑群聊名称
-<<<<<<< HEAD
   //判断是否为群主
   const isOwner = computed(() => {
     const currentChat = chatStore.currentChat;
@@ -400,13 +327,10 @@
     return currentChat.ownerId === me;
   });
 
-=======
->>>>>>> 423d856c
   // 名称编辑态使用 ui.edit.name
   const groupNameInputRef = ref();
 
   const startEditGroupName = () => {
-<<<<<<< HEAD
     if (isOwner.value) {
       ui.edit.name.editing = true;
       ui.edit.name.value = groupInfoData.name;
@@ -418,15 +342,6 @@
     } else {
       ElMessage.warning("只有群主才能修改群名称");
     }
-=======
-    ui.edit.name.editing = true;
-    ui.edit.name.value = groupInfoData.name;
-    nextTick(() => {
-      if (groupNameInputRef.value) {
-        groupNameInputRef.value.focus();
-      }
-    });
->>>>>>> 423d856c
   };
 
   // 编辑发布群公告
@@ -451,16 +366,12 @@
       updateData.groupName = ui.edit.name.value;
     }
     if (ui.edit.notice.value.trim() && ui.edit.notice.value !== groupInfoData.notification) {
-<<<<<<< HEAD
       // 仅管理员/群主可修改群公告
       if (!canEditNotice.value) {
         onNoPermission();
       } else {
         updateData.notification = ui.edit.notice.value;
       }
-=======
-      updateData.notification = ui.edit.notice.value;
->>>>>>> 423d856c
     }
 
     if (!updateData.groupName && !updateData.notification) {
@@ -479,7 +390,6 @@
       // 广播群名变更（如有），以及群公告变更（如有）
       if (updateData.groupName) {
         try {
-<<<<<<< HEAD
           globalEventBus.emit(
             GROUP_RENAMED as any,
             {
@@ -488,18 +398,10 @@
               groupName: updateData.groupName
             } as any
           );
-=======
-          globalEventBus.emit(GROUP_RENAMED as any, {
-            groupId,
-            chatId,
-            groupName: updateData.groupName
-          } as any);
->>>>>>> 423d856c
         } catch {}
       }
       if (updateData.notification) {
         try {
-<<<<<<< HEAD
           globalEventBus.emit(
             GROUP_NOTICE_CHANGED as any,
             {
@@ -508,13 +410,6 @@
               content: updateData.notification
             } as any
           );
-=======
-          globalEventBus.emit(GROUP_NOTICE_CHANGED as any, {
-            chatId,
-            groupId,
-            content: updateData.notification
-          } as any);
->>>>>>> 423d856c
         } catch {}
       }
     } catch (e) {
@@ -542,13 +437,10 @@
   };
 
   const startEditGroupNotice = () => {
-<<<<<<< HEAD
     if (!canEditNotice.value) {
       onNoPermission();
       return;
     }
-=======
->>>>>>> 423d856c
     ui.edit.notice.editing = true;
     ui.edit.notice.value = groupInfoData.notification ?? "";
   };
@@ -606,11 +498,7 @@
   });
 
   // 暴露给模板的开关容器（computed 可作为 v-model 使用）
-<<<<<<< HEAD
   (ui as any).switches = { top, mute: messageMute };
-=======
-  ;(ui as any).switches = { top, mute: messageMute }
->>>>>>> 423d856c
 
   const handleClearGroupMessage = () => {
     ElMessageBox.confirm("确定清空该群聊的聊天记录？", "提示", {
@@ -638,19 +526,25 @@
 </script>
 
 <!-- 样式保持备份版 -->
+<!-- 样式保持备份版 -->
 <style lang="scss" scoped>
   /* 定义滚动条宽度 */
   @mixin scroll-bar($width: 6px) {
     &::-webkit-scrollbar-track {
       border-radius: 10px;
       background-color: #ddd;
+      background-color: #ddd;
     }
     &::-webkit-scrollbar {
+      width: thin;
+      height: 10px;
+      color: none;
       width: thin;
       height: 10px;
       color: none;
       background-color: transparent;
       transition: opacity 0.3s ease;
+      transition: opacity 0.3s ease;
     }
     &::-webkit-scrollbar-thumb {
       border-radius: 10px;
@@ -668,8 +562,11 @@
       &:hover {
         background-color: rgba(155, 155, 155, 0.2);
       }
-    }
-  }
+      background-color: rgba(155, 155, 155, 0.2);
+    }
+  }
+
+  
 
   :deep(.el-divider) {
     position: relative;
@@ -682,12 +579,7 @@
     color: #888;
   }
 
-  .group-container {
-    padding: 18px;
-    overflow-x: hidden;
-    overflow-y: auto; /* 改为 auto */
-    @include scroll-bar();
-  }
+  
 
   .group-header {
     /* 群聊名称编辑区域样式 */
@@ -762,6 +654,78 @@
         }
       }
     }
+    /* 群聊名称编辑区域样式 */
+    .editable-field {
+      display: flex;
+      align-items: center;
+      cursor: pointer;
+      border-radius: 4px;
+      transition: all 0.2s ease;
+
+      .field-text {
+        border: none;
+        flex: 1;
+        font-size: 14px;
+        color: var(--main-text-color);
+        word-break: break-all;
+      }
+
+      .edit-icon {
+        margin-left: 8px;
+        color: #999;
+        font-size: 12px;
+      }
+    }
+
+    /* 编辑输入框容器样式 */
+    .edit-field {
+      width: 100%;
+      padding: 4px 0;
+      .el-input {
+        margin-bottom: 8px;
+        :deep(.el-input__inner) {
+          font-size: 14px;
+          padding: 1px 1px;
+          border-radius: 4px;
+          border: 1px solid transparent;
+        }
+      }
+    }
+
+    /* 群公告样式 */
+    .group-notice {
+      /* 群公告显示样式 */
+      .group-notice-display {
+        font-size: 13px;
+        color: #666;
+        cursor: pointer;
+        transition: all 0.2s ease;
+      }
+      .el-textarea {
+        :deep(.el-textarea__inner) {
+          font-size: 13px;
+          color: #666;
+          border-radius: 4px;
+          border: 1px solid #dcdfe6;
+
+          &:focus {
+            border-color: #409eff;
+            box-shadow: 0 0 0 2px rgba(64, 158, 255, 0.2);
+          }
+        }
+      }
+    }
+
+    /* 表单项目样式 */
+    .group-title {
+      :deep(.el-form-item) {
+        .el-form-item__label {
+          font-size: 13px;
+          color: #666;
+          padding: 0 0 6px 0;
+        }
+      }
+    }
   }
 
   .search-members {
@@ -773,12 +737,21 @@
   }
 
   .group-footer {
+    // margin-top: 10px;
     // margin-top: 10px;
     display: flex;
     flex-direction: column;
     align-items: center;
+    align-items: center;
     width: 100%;
 
+    :deep(.el-form-item) {
+      display: flex;
+      width: 100%;
+      .el-form-item__content {
+        flex: 1;
+      }
+    }
     :deep(.el-form-item) {
       display: flex;
       width: 100%;
@@ -822,11 +795,50 @@
       width: auto; // 1. 允许 el-form-item 本身宽度自适应
       .el-form-item__content {
         flex: initial; // 2. 阻止内容区伸展，让其包裹按钮即可
-      }
+      display: flex;
+      border: none;
+      height: auto;
+      padding: 5px 8px;
+      background: transparent;
+      align-items: center;
+      justify-content: space-between;
+      color: var(--main-text-color);
+      font-weight: 400;
+      width: 100%;
+
+      // 开关行（消息免打扰、置顶聊天）
+
+      .switch-label {
+        font-size: 14px;
+        color: var(--main-text-color);
+      }
+      .switch-btn {
+        cursor: pointer;
+        --el-switch-button-size: 16px;
+        --el-switch-width: 36px;
+      }
+    }
+    :deep(.el-form-item:not(.danger)) {
+      display: flex;
+      width: 100%;
+      .el-form-item__content {
+        flex: 1;
+      }
+    }
+    :deep(.el-form-item.danger) {
+      width: auto; // 1. 允许 el-form-item 本身宽度自适应
+      .el-form-item__content {
+        flex: initial; // 2. 阻止内容区伸展，让其包裹按钮即可
+      }
+    }
     }
     .danger-btn {
       color: var(--main-red-color);
       text-align: center;
+      font-weight: 500;
+
+      border: none;
+      background: transparent;
       font-weight: 500;
 
       border: none;
@@ -865,6 +877,11 @@
     text-overflow: ellipsis;
   }
 
+  /* 无权限时的鼠标样式（覆盖通用 pointer） */
+  .group-notice .group-notice-display.no-permission {
+    cursor: default;
+  }
+
   .add-btn {
     width: 35px;
     height: 35px;
@@ -894,4 +911,4 @@
       padding-bottom: 0px;
     }
   }
-</style>+</style>
