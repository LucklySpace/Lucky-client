<template>
  <div class="emoji-picker-container">
    <div v-if="loading" class="loading-bar"></div>

    <div class="emoji-body">
      <div v-show="activeTab === 'default'" class="emoji-scroll-area">
        <div v-if="historyEmojiList.length" class="emoji-group">
          <div class="group-title">最近使用</div>
          <div class="emoji-grid unicode-grid">
            <div v-for="(emoji, idx) in historyEmojiList" :key="`recent-${idx}`" class="emoji-item unicode-item"
              @click="onSelectEmoji(emoji)">
              {{ emoji }}
            </div>
          </div>
        </div>

        <div class="emoji-group">
          <div class="group-title">所有表情</div>
          <div class="emoji-grid unicode-grid">
            <div v-for="(emoji, idx) in emojiData" :key="`all-${idx}`" class="emoji-item unicode-item"
              @click="onSelectEmoji(emoji)">
              {{ emoji }}
            </div>
          </div>
        </div>
      </div>

      <div v-show="activeTab !== 'default'" class="emoji-scroll-area">
        <div v-if="currentPackEmojis.length === 0 && !loading" class="empty-state">
          <span>暂无表情数据</span>
        </div>

        <div class="emoji-grid image-grid">
          <div v-for="item in currentPackEmojis" :key="item.emojiId" class="emoji-item image-item" :title="item.name"
            @click="onSelectImageEmoji(item)">
            <img :src="item.url" :alt="item.name" loading="lazy" />
          </div>
        </div>
      </div>
    </div>

    <div class="emoji-footer">
      <div class="tab-scroll-container">
        <div class="tab-item" :class="{ 'is-active': activeTab === 'default' }" @click="switchTab('default')"
          title="系统表情">
          <span class="tab-icon">{{ defaultEmojiIcon }}</span>
        </div>

        <div v-for="pack in emojiPacks" :key="pack.packId" class="tab-item"
          :class="{ 'is-active': activeTab === pack.packId }" @click="switchTab(pack.packId)" :title="pack.name">
          <img :src="pack.url || pack.cover" :alt="pack.name" class="tab-img" />
        </div>
      </div>
    </div>
  </div>
  
</template>

<script lang="ts" setup>
import { ref, computed, watch, onMounted } from 'vue';
import emojiJson from "@/assets/json/emoji.json";
import { useUserStore } from "@/store/modules/user";
import api from "@/api/index";
import { Emoji as EmojiModel } from "@/models"; // 确保这里有定义

// --- 类型定义 ---
type EmojiStr = string;
interface EmojiPack {
  packId: string;
  name: string;
  url?: string; // Tab 图标
  cover?: string; // 兼容字段
  emojiList?: EmojiModel[];
  emojis?: EmojiModel[];
}

// --- Props & Emits ---
const props = defineProps<{
  historyEmojiList: EmojiStr[];
}>();

const emit = defineEmits<{
  (e: "handleChooseEmoji", emoji: EmojiStr | EmojiModel): void;
  (e: "handleChooseImageEmoji", item: EmojiModel): void;
}>();

// --- 状态管理 ---
const userStore = useUserStore();
const activeTab = ref<string>('default');
const emojiPacks = ref<EmojiPack[]>([]);
const loading = ref(false);

// Unicode 数据预处理 (Object.freeze 提升大数据量的性能)
const emojiData = Object.freeze(emojiJson.data.split(","));
const defaultEmojiIcon = emojiData[0];

// 本地最近使用列表
const historyEmojiList = ref<EmojiStr[]>(props.historyEmojiList || []);

// --- 计算属性 ---
const currentPackEmojis = computed(() => {
  if (activeTab.value === 'default') return [];
  const pack = emojiPacks.value.find(p => p.packId === activeTab.value);
  return pack?.emojiList || pack?.emojis || [];
});

// --- 方法 ---
const switchTab = (tab: string) => {
  activeTab.value = tab;
};

const onSelectEmoji = (emoji: EmojiStr) => {
  emit("handleChooseEmoji", emoji);
};

const onSelectImageEmoji = (item: EmojiModel) => {
  emit("handleChooseImageEmoji", item);
};

// --- 数据加载优化 ---
const loadEmojiPacks = async () => {
  const ids = userStore.userEmojiPackIds;
  if (!ids?.length) {
    emojiPacks.value = [];
    return;
  }

  loading.value = true;
  try {
    // 优化：使用 Promise.all 并发请求，而不是 for循环 await
    const promises = ids.map(id =>
      id ? api.GetEmojiPackInfo(id as string).catch(() => null) : null
    );

    const results = await Promise.all(promises);
    // 过滤掉失败请求(null)
    emojiPacks.value = results.filter((item): item is EmojiPack => !!item);
  } catch (error) {
    console.error("加载表情包异常", error);
  } finally {
    loading.value = false;
  }
};

// --- 监听 ---
watch(() => props.historyEmojiList, (val) => {
  historyEmojiList.value = val || [];
});

watch(() => userStore.userEmojiPackIds, loadEmojiPacks, { immediate: true, deep: true });
</script>

<style lang="scss" scoped>
<<<<<<< HEAD
  /* 整体容器 */
  .emoji-picker {
    display: flex;
    flex-direction: column;
    width: 100%;
    height: 100%;
    background: var(--content-bg-color);
=======
/* 设计风格：
  - 简洁：去除多余线条，使用间距区分
  - 配色：背景纯白，Hover 浅灰，选中态深色/高亮
  - 布局：Flex + Grid
*/

$bg-color: #ffffff;
$hover-bg: #f2f3f5;
$border-color: #e5e6eb;
$active-bg: #e6f7ff;
$text-sub: #86909c;

.emoji-picker-container {
  display: flex;
  flex-direction: column;
  width: 100%;
  height: 420px;
  /* 稍微调低一点高度，适配性更好 */
  background: $bg-color;
  border-radius: 8px;
  /* 圆角 */
  // box-shadow: 0 4px 12px rgba(0, 0, 0, 0.08);
  /* 增加阴影提升质感 */
  overflow: hidden;
  position: relative;
  font-family: -apple-system, BlinkMacSystemFont, "Segoe UI", Roboto, Helvetica, Arial, sans-serif;
}

/* 顶部加载条 */
.loading-bar {
  height: 2px;
  background: linear-gradient(90deg, #409eff, #69c0ff);
  animation: loading 1.5s infinite;
  width: 100%;
  position: absolute;
  top: 0;
  left: 0;
  z-index: 10;
}

@keyframes loading {
  0% {
    transform: translateX(-100%);
>>>>>>> 0558b8d9
  }

  100% {
    transform: translateX(100%);
  }
}

/* 主体滚动区 */
.emoji-body {
  flex: 1;
  overflow-y: auto;
  overflow-x: hidden;
  padding: 12px;

  /* 隐藏默认滚动条但保留功能 (Chrome/Safari) */
  &::-webkit-scrollbar {
    width: 5px;
  }

  &::-webkit-scrollbar-thumb {
    background: #dcdfe6;
    border-radius: 4px;
<<<<<<< HEAD
    background: var(--content-bg-color);
=======
>>>>>>> 0558b8d9
  }

  &::-webkit-scrollbar-track {
    background: transparent;
  }
}

.emoji-scroll-area {
  min-height: 100%;
}

/* 分组标题 */
.group-title {
  font-size: 12px;
  color: $text-sub;
  margin: 8px 0 8px 4px;
  font-weight: 500;
  position: sticky;
  /* 粘性标题 */
  top: -12px;
  /* 抵消 padding */
  background: rgba(255, 255, 255, 0.95);
  backdrop-filter: blur(5px);
  padding: 8px 4px;
  z-index: 1;
}

/* Grid 布局通用设置 */
.emoji-grid {
  display: grid;
  justify-content: start;
  gap: 4px;
}

/* Unicode 密集网格 */
.unicode-grid {
  /* 自动填充，每列最小 34px */
  grid-template-columns: repeat(auto-fill, minmax(36px, 1fr));
}

/* Unicode 单项 */
.emoji-item {
  display: flex;
  align-items: center;
  justify-content: center;
  cursor: pointer;
  border-radius: 6px;
  transition: all 0.15s ease;
  user-select: none;

  &:hover {
    background-color: $hover-bg;
    transform: scale(1.1);
  }

  &:active {
    transform: scale(0.95);
  }
}

.unicode-item {
  height: 36px;
  font-size: 24px;
}

/* 图片表情网格 */
.image-grid {
  grid-template-columns: repeat(auto-fill, minmax(70px, 1fr));
  gap: 12px;
  padding-top: 8px;
}

/* 图片单项 */
.image-item {
  height: 70px;
  padding: 6px;
  border: 1px solid transparent;

  &:hover {
    background-color: $hover-bg;
    border-color: rgba(0, 0, 0, 0.05);
  }

  img {
    width: 100%;
    height: 100%;
    object-fit: contain;
  }
}

/* 空状态 */
.empty-state {
  display: flex;
  align-items: center;
  justify-content: center;
  height: 200px;
  color: $text-sub;
  font-size: 14px;
}

/* 底部 Tab 栏 */
.emoji-footer {
  height: 50px;
  // background: #f7f8fa;
  border-top: 1px solid $border-color;
  display: flex;
  align-items: center;
  padding: 0 4px;
  flex-shrink: 0;
}

.tab-scroll-container {
  display: flex;
  align-items: center;
  overflow-x: auto;
  width: 100%;
  height: 100%;

  &::-webkit-scrollbar {
    display: none;
    /* 底部 Tab 隐藏滚动条 */
  }
}

.tab-item {
  width: 44px;
  height: 40px;
  margin: 0 4px;
  display: flex;
  align-items: center;
  justify-content: center;
  border-radius: 8px;
  cursor: pointer;
  transition: all 0.2s;
  flex-shrink: 0;

  &:hover {
    background-color: rgba(17, 14, 14, 0.05);
  }

  &.is-active {
    background-color: rgba(0, 0, 0, 0.05);

    .tab-icon {
      transform: scale(1.1);
    }
  }

  .tab-icon {
    font-size: 25px;
    transition: transform 0.2s;
  }

  .tab-img {
    width: 28px;
    height: 28px;
    object-fit: cover;
    border-radius: 4px;
  }
}
</style><|MERGE_RESOLUTION|>--- conflicted
+++ resolved
@@ -151,32 +151,23 @@
 </script>
 
 <style lang="scss" scoped>
-<<<<<<< HEAD
-  /* 整体容器 */
-  .emoji-picker {
-    display: flex;
-    flex-direction: column;
-    width: 100%;
-    height: 100%;
-    background: var(--content-bg-color);
-=======
 /* 设计风格：
   - 简洁：去除多余线条，使用间距区分
   - 配色：背景纯白，Hover 浅灰，选中态深色/高亮
   - 布局：Flex + Grid
 */
 
-$bg-color: #ffffff;
-$hover-bg: #f2f3f5;
-$border-color: #e5e6eb;
-$active-bg: #e6f7ff;
-$text-sub: #86909c;
+$bg-color: (--content-bg-color);
+$hover-bg: (--content-active-bg-color);
+$border-color: (--content-drag-line-color);
+$active-bg: (--content-active-bg-color);
+$text-sub: (--content-message-font-color);
 
 .emoji-picker-container {
   display: flex;
   flex-direction: column;
   width: 100%;
-  height: 420px;
+  height: 410px;
   /* 稍微调低一点高度，适配性更好 */
   background: $bg-color;
   border-radius: 8px;
@@ -203,7 +194,6 @@
 @keyframes loading {
   0% {
     transform: translateX(-100%);
->>>>>>> 0558b8d9
   }
 
   100% {
@@ -216,7 +206,7 @@
   flex: 1;
   overflow-y: auto;
   overflow-x: hidden;
-  padding: 12px;
+  padding: 10px 10px 6px 12px;
 
   /* 隐藏默认滚动条但保留功能 (Chrome/Safari) */
   &::-webkit-scrollbar {
@@ -226,10 +216,6 @@
   &::-webkit-scrollbar-thumb {
     background: #dcdfe6;
     border-radius: 4px;
-<<<<<<< HEAD
-    background: var(--content-bg-color);
-=======
->>>>>>> 0558b8d9
   }
 
   &::-webkit-scrollbar-track {
@@ -251,7 +237,7 @@
   /* 粘性标题 */
   top: -12px;
   /* 抵消 padding */
-  background: rgba(255, 255, 255, 0.95);
+  background: $border-color;
   backdrop-filter: blur(5px);
   padding: 8px 4px;
   z-index: 1;
@@ -332,12 +318,13 @@
 
 /* 底部 Tab 栏 */
 .emoji-footer {
-  height: 50px;
+  height: 46px;
   // background: #f7f8fa;
   border-top: 1px solid $border-color;
   display: flex;
   align-items: center;
-  padding: 0 4px;
+  padding: 4 1 0 1px;
+  margin-top: 1px;
   flex-shrink: 0;
 }
 
@@ -355,9 +342,9 @@
 }
 
 .tab-item {
-  width: 44px;
-  height: 40px;
-  margin: 0 4px;
+  width: 40px;
+  height: 36px;
+  margin: 0 2px;
   display: flex;
   align-items: center;
   justify-content: center;
@@ -379,13 +366,13 @@
   }
 
   .tab-icon {
-    font-size: 25px;
+    font-size: 24px;
     transition: transform 0.2s;
   }
 
   .tab-img {
-    width: 28px;
-    height: 28px;
+    width: 26px;
+    height: 26px;
     object-fit: cover;
     border-radius: 4px;
   }
