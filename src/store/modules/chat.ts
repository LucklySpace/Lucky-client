--- conflicted
+++ resolved
@@ -548,13 +548,13 @@
       }
     };
 
-    /**
-     * 根据ID获取会话
-     * @param id 会话ID
-     */
-    const handleGetChat = (id: any): Chats | undefined => {
-      return chatList.value.find(c => c.id === id);
-    };
+  /**
+   * 根据ID获取会话
+   * @param id 会话ID
+   */
+  const handleGetChat = (chatId: any): Chats | undefined => {
+    return chatList.value.find(c => c.chatId === chatId);
+  };
 
     /**
      * 保存草稿为预览
@@ -655,7 +655,6 @@
         logger.warn("[chat-message-store] buildMessagePreview failed", e);
         return null;
       }
-<<<<<<< HEAD
     };
 
     /**
@@ -720,182 +719,6 @@
             m.type === "image"
               ? MessageContentType.IMAGE.code
               : m.type === "video"
-=======
-    }
-  };
-
-  /**
-   * 根据ID获取会话
-   * @param id 会话ID
-   */
-  const handleGetChat = (chatId: any): Chats | undefined => {
-    return chatList.value.find(c => c.chatId === chatId);
-  };
-
-  /**
-   * 保存草稿为预览
-   */
-  const saveDraftAsPreview = async () => {
-    const chatId = currentChat.value?.chatId;
-    if (!chatId) return;
-
-    const draftHtml = getDraft(chatId);
-    if (!draftHtml) return;
-
-    const preview = buildDraftMessagePreview(String(chatId), draftHtml);
-    if (preview) {
-      const stub: Partial<any> = { chatId, message: preview, messageTime: Date.now() };
-      upsertChat(stub as any);
-    }
-  };
-
-  /**
-   * 设置草稿
-   * @param chatId 会话ID
-   * @param html 草稿内容
-   */
-  const setDraft = (chatId: string | number, html: string) => {
-    if (!chatId) return;
-    const id = String(chatId);
-    if (!chatDraftMap.value) chatDraftMap.value = {};
-    chatDraftMap.value[id] = html ?? "";
-  };
-
-  /**
-   * 获取草稿
-   * @param chatId 会话ID
-   */
-  const getDraft = (chatId: string | number) => {
-    if (!chatId) return "";
-    return (chatDraftMap.value || {})[String(chatId)] || undefined;
-  };
-
-  /**
-   * 清除草稿
-   * @param chatId 会话ID
-   */
-  const clearDraft = (chatId: string | number) => {
-    if (!chatId) return;
-    const id = String(chatId);
-    if (chatDraftMap.value && id in chatDraftMap.value) delete chatDraftMap.value[id];
-  };
-
-  /**
-   * 切换详情面板显示
-   */
-  const handleChatDetail = () => {
-    isShowDetail.value = !isShowDetail.value;
-  };
-
-  /**
-   * Upsert会话到内存列表
-   * @param chat 会话对象
-   */
-  const upsertChat = (chat: Partial<Chats> & { chatId?: any }): number => {
-    if (!chat || chat.chatId == null) return -1;
-    const idx = findChatIndex(chatList.value, chat.chatId);
-    if (idx !== -1) {
-      chatList.value[idx] = { ...chatList.value[idx], ...chat };
-      return idx;
-    }
-    chatList.value.push(chat as Chats);
-    return chatList.value.length - 1;
-  };
-
-  /**
-   * 持久化预览到数据库
-   * @param chatObj 会话对象
-   */
-  const persistPreviewToDb = (chatObj: Partial<Chats>) => {
-    if (!chatObj || !chatObj.chatId) return;
-    addTask(() => {
-      chatsMapper.insertOrUpdate(chatObj).catch(err => logger.warn("[chat-message-store] persist preview fail", err));
-      chatsMapper.insertOrUpdateFTS(chatObj);
-    });
-  };
-
-  /**
-   * 根据消息构建预览
-   * @param message 消息对象
-   * @param asHtml 是否返回HTML
-   */
-  const buildPreviewFromMessage = (message?: IMessage, asHtml = true) => {
-    if (!message) return null;
-    try {
-      return buildMessagePreview(message, {
-        currentUserId: getOwnerId.value,
-        highlightClass: "mention-highlight",
-        asHtml
-      });
-    } catch (e) {
-      logger.warn("[chat-message-store] buildMessagePreview failed", e);
-      return null;
-    }
-  };
-
-  /**
-   * 从服务端获取会话信息
-   * @param ownerId 用户ID
-   * @param toId 目标ID
-   */
-  const fetchChatFromServer = async (ownerId: string | number, toId: string | number) => {
-    try {
-      const res = (await api.GetChat({ ownerId, toId })) as Chats;
-      if (!res) throw new Error("拉取会话信息失败");
-      return res;
-    } catch (err: any) {
-      logger.warn("[chat-message-store] GetChat failed", err);
-      setError(err?.message || "拉取会话信息失败");
-      return null;
-    }
-  };
-
-  /**
-   * 触发通知
-   * @param chat 会话对象
-   * @param message 消息对象
-   */
-  const triggerNotification = async (chat: Chats, message?: IMessage) => {
-    if (settingStore.notification.message && chat.isMute === 0 && message) {
-      play(AudioEnum.MESSAGE_ALERT);
-    }
-  };
-
-  /* ==================== 消息相关方法 ==================== */
-
-  /**
-   * 重置消息状态
-   */
-  const handleResetMessage = () => {
-    messageList.value = [];
-    historyMessageList.value = [];
-    messageNum.value = 1;
-    messageCount.value = 0;
-    currentUrls.value = [];
-    groupInfo.value = {};
-  };
-
-  /**
-   * 发送消息
-   * @param messageParts 消息部分列表
-   */
-  const handleSendMessage = async (messageParts: IMessagePart[]) => {
-    if (!messageParts?.length) return;
-    const currentChatValue = currentChat.value;
-    if (!currentChatValue) return logger.warn("No current chat, cannot send message");
-
-    const fileMsgs = messageParts.filter(m => ["image", "video", "file"].includes(m.type));
-    const textMsgs = messageParts.filter(m => m.type === "text");
-
-    // 并行处理文件上传和发送（提升性能，原为串行）
-    await Promise.all(
-      fileMsgs.map(async m => {
-        if (!m.file) return logger.warn("File message missing file", m);
-        const contentType =
-          m.type === "image"
-            ? MessageContentType.IMAGE.code
-            : m.type === "video"
->>>>>>> 0558b8d9
               ? MessageContentType.VIDEO.code
               : MessageContentType.FILE.code;
           await uploadAndSendFile(m.file, currentChatValue, contentType).catch(e =>
@@ -973,7 +796,6 @@
       handleGetMessageList(currentChat.value);
     };
 
-<<<<<<< HEAD
     /**
      * 获取消息列表
      * @param chat 会话对象
@@ -1023,106 +845,6 @@
 
       handleInsertToDatabase(message, messageType);
     };
-=======
-    addTask(async () => {
-      if (!mapper) return logger.warn("[handleReCallMessage] no mapper, skip db update for messageId=" + messageId);
-      const up = {
-        messageBody: JSON.stringify(recallPayload),
-        messageContentType: MessageContentType.TIP?.code ?? 99,
-        updateTime: Date.now()
-      };
-      await mapper.updateById(messageId, up);
-      await mapper.deleteFTSById(messageId);
-      logger.info("[handleReCallMessage] db updated messageId=" + messageId);
-    });
-  };
-
-  /**
-   * 搜索消息URL
-   * @param msg 消息对象
-   */
-  const handleSearchMessageUrl = async (msg: any): Promise<void> => {
-    const mapper = msg.messageType === IMessageType.SINGLE_MESSAGE.code ? singleMessageMapper : groupMessageMapper;
-    currentUrls.value = await mapper.findMessageUrl(msg.fromId || msg.groupId, msg.toId);
-  };
-
-  /**
-   * 删除消息
-   * @param message 消息对象
-   */
-  const handleDeleteMessageFromList = async (message: any) => {
-    const idx = messageList.value.findIndex(item => item.messageId === message.messageId);
-    if (idx !== -1) messageList.value.splice(idx, 1);
-
-    const mapper = getMapperByType(message.messageType);
-    addTask(async () => {
-      await mapper.deleteById(message.messageId);
-      await mapper.deleteFTSById(message.messageId);
-    });
-  };
-
-  /**
-   * 添加群成员
-   * @param membersList 成员列表
-   * @param isInvite 是否为邀请
-   */
-  const handleAddGroupMember = async (membersList: string[], isInvite: boolean = false) => {
-    if (!membersList?.length) return logger.warn("Members list is empty.");
-    const currentChatValue = currentChat.value;
-
-    await api
-      .InviteGroupMember({
-        groupId: currentChatValue?.toId ?? "",
-        userId: storage.get("userId") || "",
-        memberIds: membersList,
-        type: isInvite ? IMessageType.GROUP_INVITE.code : IMessageType.CREATE_GROUP.code
-      })
-      .catch(e => setError(e?.message || "Error adding group members"));
-  };
-
-  /**
-   * 批准群邀请
-   * @param inviteInfo 邀请信息
-   */
-  const handleApproveGroupInvite = async (inviteInfo: any) => {
-    await api
-      .ApproveGroup({
-        requestId: inviteInfo.requestId,
-        groupId: inviteInfo.groupId ?? "",
-        userId: storage.get("userId") || "",
-        inviterId: inviteInfo.inviterId,
-        approveStatus: inviteInfo.approveStatus
-      })
-      .catch(e => setError(e?.message || "Error approving group invite"));
-  };
-
-  /**
-   * 更新消息
-   * @param message 消息对象
-   * @param update 更新内容
-   */
-  const handleUpdateMessage = (message: any, update: any) => {
-    const mapper = getMapperByType(message.messageType);
-    mapper.updateById(message.messageId, update as any);
-
-    const idx = findMessageIndex(message.messageId);
-    if (idx !== -1) messageList.value[idx] = { ...messageList.value[idx], ...update };
-  };
-
-  /**
-   * 清空消息
-   * @param chat 会话对象
-   */
-  const handleClearMessage = async (chat: Chats) => {
-    const ownerId = getOwnerId.value;
-    if (chat.chatType !== IMessageType.SINGLE_MESSAGE.code) {
-      // 群聊：使用群ID（toId）
-      await groupMessageMapper.clearChatHistory(String(chat.toId), String(ownerId));
-      handleResetMessage();
-      await handleGetMessageList(chat);
-      return;
-    }
->>>>>>> 0558b8d9
 
     /**
      * 插入消息到数据库
@@ -1260,15 +982,15 @@
       if (!membersList?.length) return logger.warn("Members list is empty.");
       const currentChatValue = currentChat.value;
 
-      await api
-        .InviteGroupMember({
-          groupId: currentChatValue?.id ?? "",
-          userId: storage.get("userId") || "",
-          memberIds: membersList,
-          type: isInvite ? IMessageType.GROUP_INVITE.code : IMessageType.CREATE_GROUP.code
-        })
-        .catch(e => setError(e?.message || "Error adding group members"));
-    };
+    await api
+      .InviteGroupMember({
+        groupId: currentChatValue?.toId ?? "",
+        userId: storage.get("userId") || "",
+        memberIds: membersList,
+        type: isInvite ? IMessageType.GROUP_INVITE.code : IMessageType.CREATE_GROUP.code
+      })
+      .catch(e => setError(e?.message || "Error adding group members"));
+  };
 
     /**
      * 批准群邀请
@@ -1408,22 +1130,22 @@
       CreateRecordWindow(screen.availWidth, screen.availHeight);
     };
 
-    /**
-     * 获取历史消息
-     * @param pageInfo 分页信息
-     * @param searchStr 搜索字符串
-     */
-    const handleHistoryMessage = async (
-      pageInfo: PageResult<any>,
-      searchStr?: string | string[]
-    ): Promise<{ list: any[]; total: number }> => {
-      try {
-        const currentChatValue = currentChat.value;
-        if (!currentChatValue?.id) return { list: [], total: 0 };
-
-        const ownId = getOwnerId.value;
-        const toId = currentChatValue.id;
-        if (!ownId || !toId) return { list: [], total: 0 };
+  /**
+   * 获取历史消息
+   * @param pageInfo 分页信息
+   * @param searchStr 搜索字符串
+   */
+  const handleHistoryMessage = async (
+    pageInfo: PageResult<any>,
+    searchStr?: string | string[]
+  ): Promise<{ list: any[]; total: number }> => {
+    try {
+      const currentChatValue = currentChat.value;
+      if (!currentChatValue?.toId) return { list: [], total: 0 };
+
+      const ownId = getOwnerId.value;
+      const toId = currentChatValue.toId;
+      if (!ownId || !toId) return { list: [], total: 0 };
 
         const isSingle = currentChatValue.chatType === IMessageType.SINGLE_MESSAGE.code;
         const searchMapper = isSingle ? singleMessageMapper : groupMessageMapper;
@@ -1453,7 +1175,6 @@
           }
         }
 
-<<<<<<< HEAD
         tokens = tokens.map(t => t.trim().replace(/["']/g, "")).filter(Boolean);
 
         if (tokens.length > 0) {
@@ -1462,59 +1183,6 @@
             .matchKeyword(matchExpr, "and")
             .addSnippetSelect("excerpt", "snippet({table}, 0, '<b>', '</b>', '...', 10)")
             .setRankingExpr("bm25({table})", "DESC");
-=======
-    return result;
-  };
-
-  /**
-   * 显示截图窗口
-   */
-  const handleShowScreenshot = () => {
-    CreateScreenWindow(screen.availWidth, screen.availHeight);
-  };
-
-  /**
-   * 显示录音窗口
-   */
-  const handleShowRecord = () => {
-    CreateRecordWindow(screen.availWidth, screen.availHeight);
-  };
-
-  /**
-   * 获取历史消息
-   * @param pageInfo 分页信息
-   * @param searchStr 搜索字符串
-   */
-  const handleHistoryMessage = async (
-    pageInfo: PageResult<any>,
-    searchStr?: string | string[]
-  ): Promise<{ list: any[]; total: number }> => {
-    try {
-      const currentChatValue = currentChat.value;
-      if (!currentChatValue?.toId) return { list: [], total: 0 };
-
-      const ownId = getOwnerId.value;
-      const toId = currentChatValue.toId;
-      if (!ownId || !toId) return { list: [], total: 0 };
-
-      const isSingle = currentChatValue.chatType === IMessageType.SINGLE_MESSAGE.code;
-      const searchMapper = isSingle ? singleMessageMapper : groupMessageMapper;
-      if (!searchMapper) return { list: [], total: 0 };
-
-      const qb = new FTSQueryBuilder<any>();
-      const params: (string | number)[] = isSingle ? [ownId, toId, toId, ownId] : [ownId, toId];
-      qb.raw(
-        isSingle ? "((fromId = ? AND toId = ?) OR (fromId = ? AND toId = ?))" : "ownerId = ? AND groupId = ?",
-        ...params
-      ).orderByAsc("sequence");
-
-      let tokens: string[] = [];
-      if (Array.isArray(searchStr)) {
-        tokens = searchStr.map(String);
-      } else if (typeof searchStr === "string" && searchStr.trim()) {
-        if (searchStr.includes(" ")) {
-          tokens = searchStr.trim().split(/\s+/);
->>>>>>> 0558b8d9
         } else {
           qb.isNotNull("messageBody");
         }
@@ -1585,112 +1253,6 @@
     const getSendApiByChat = (chat: any) => {
       return chat.chatType === IMessageType.SINGLE_MESSAGE.code ? api.SendSingleMessage : api.SendGroupMessage;
     };
-
-    /**
-     * 构建表单载荷
-     * @param content 内容
-     * @param chat 会话
-     * @param messageContentType 消息内容类型
-     * @param meta 元数据
-     */
-    const buildFormPayload = (content: any, chat: any, messageContentType: number, meta: any = {}) => {
-      const chatType = chat?.chatType;
-      const toKey = chatType === IMessageType.SINGLE_MESSAGE.code ? "toId" : "groupId";
-      const payload: any = {
-        fromId: getOwnerId.value,
-        messageBody: content,
-        messageTempId: `${Date.now()}-${Math.floor(Math.random() * 1000000)}`,
-        messageTime: Date.now(),
-        messageContentType,
-        messageType: chatType,
-        [toKey]: chat?.id || ""
-      };
-
-      if (Array.isArray(meta.mentionedUserIds) && meta.mentionedUserIds.length) {
-        payload.mentionedUserIds = [...new Set(meta.mentionedUserIds)];
-      }
-      if (typeof meta.mentionAll === "boolean") payload.mentionAll = meta.mentionAll;
-      if (meta.replyMessage && typeof meta.replyMessage === "object") payload.replyMessage = meta.replyMessage;
-
-      return payload;
-    };
-
-    /**
-     * 转换为数据库记录
-     * @param message 消息对象
-     */
-    const toDbRecord = (message: any) => {
-      const record = { ...message, ownerId: getOwnerId.value, messageBody: JSON.stringify(message.messageBody) };
-      delete record.messageTempId;
-      return record;
-    };
-
-    /**
-     * 标准化消息用于UI显示
-     * @param msg 消息对象
-     * @param ownId 用户ID
-     * @param userInfo 用户信息
-     * @param chat 会话对象
-     */
-    const normalizeMessageForUI = (msg: any, ownId: string, userInfo: any, chat: any) => {
-      const body = typeof msg.messageBody === "string" ? JSON.parse(msg.messageBody) : msg.messageBody;
-      const isOwner = ownId === msg.fromId;
-      const name = isOwner ? userInfo.name : currentChatGroupMemberMap.value[msg.fromId]?.name || chat.name;
-      const avatar = isOwner ? userInfo.avatar : currentChatGroupMemberMap.value[msg.fromId]?.avatar || chat.avatar;
-      return { ...msg, messageBody: body, name, avatar, isOwner };
-    };
-
-    /**
-     * 查找消息索引
-     * @param messageId 消息ID
-     */
-    const findMessageIndex = (messageId: string | number) => {
-      return messageList.value.findIndex(item => item.messageId == messageId);
-    };
-
-<<<<<<< HEAD
-    /**
-     * 根据消息类型选择映射器
-     * @param messageType 消息类型
-     */
-    const chooseByIMessageType = (messageType: number) => {
-      return {
-        mapper: messageType === IMessageType.SINGLE_MESSAGE.code ? singleMessageMapper : groupMessageMapper,
-        isSingle: messageType === IMessageType.SINGLE_MESSAGE.code
-      };
-=======
-      return { list: formatted, total: fts5RawPage.total ?? 0 };
-    } catch (err) {
-      logger.error(`handleHistoryMessage error: ${(err as any)?.message ?? err}`);
-      return { list: [], total: 0 };
-    }
-  };
-
-  /* ==================== 内部辅助方法 ==================== */
-
-  /**
-   * 判断是否为单聊
-   * @param chat 会话对象
-   */
-  const isSingleChat = (chat: any): boolean => {
-    return chat?.chatType === IMessageType.SINGLE_MESSAGE.code;
-  };
-
-  /**
-   * 根据消息类型获取映射器
-   * @param messageType 消息类型
-   */
-  const getMapperByType = (messageType: number) => {
-    return messageType === IMessageType.SINGLE_MESSAGE.code ? singleMessageMapper : groupMessageMapper;
-  };
-
-  /**
-   * 根据会话获取发送API
-   * @param chat 会话对象
-   */
-  const getSendApiByChat = (chat: any) => {
-    return chat.chatType === IMessageType.SINGLE_MESSAGE.code ? api.SendSingleMessage : api.SendGroupMessage;
-  };
 
   /**
    * 构建表单载荷
@@ -1710,7 +1272,59 @@
       messageContentType,
       messageType: chatType,
       [toKey]: chat?.toId || ""
->>>>>>> 0558b8d9
+    };
+
+      if (Array.isArray(meta.mentionedUserIds) && meta.mentionedUserIds.length) {
+        payload.mentionedUserIds = [...new Set(meta.mentionedUserIds)];
+      }
+      if (typeof meta.mentionAll === "boolean") payload.mentionAll = meta.mentionAll;
+      if (meta.replyMessage && typeof meta.replyMessage === "object") payload.replyMessage = meta.replyMessage;
+
+      return payload;
+    };
+
+    /**
+     * 转换为数据库记录
+     * @param message 消息对象
+     */
+    const toDbRecord = (message: any) => {
+      const record = { ...message, ownerId: getOwnerId.value, messageBody: JSON.stringify(message.messageBody) };
+      delete record.messageTempId;
+      return record;
+    };
+
+    /**
+     * 标准化消息用于UI显示
+     * @param msg 消息对象
+     * @param ownId 用户ID
+     * @param userInfo 用户信息
+     * @param chat 会话对象
+     */
+    const normalizeMessageForUI = (msg: any, ownId: string, userInfo: any, chat: any) => {
+      const body = typeof msg.messageBody === "string" ? JSON.parse(msg.messageBody) : msg.messageBody;
+      const isOwner = ownId === msg.fromId;
+      const name = isOwner ? userInfo.name : currentChatGroupMemberMap.value[msg.fromId]?.name || chat.name;
+      const avatar = isOwner ? userInfo.avatar : currentChatGroupMemberMap.value[msg.fromId]?.avatar || chat.avatar;
+      return { ...msg, messageBody: body, name, avatar, isOwner };
+    };
+
+    /**
+     * 查找消息索引
+     * @param messageId 消息ID
+     */
+    const findMessageIndex = (messageId: string | number) => {
+      return messageList.value.findIndex(item => item.messageId == messageId);
+    };
+
+    /**
+     * 根据消息类型选择映射器
+     * @param messageType 消息类型
+     */
+    const chooseByIMessageType = (messageType: number) => {
+      return {
+        mapper: messageType === IMessageType.SINGLE_MESSAGE.code ? singleMessageMapper : groupMessageMapper,
+        isSingle: messageType === IMessageType.SINGLE_MESSAGE.code
+      };
     };
 
     return {
